package siad

import (
	"fmt"

	"github.com/NebulousLabs/Andromeda/network"
	"github.com/NebulousLabs/Andromeda/siacore"
)

type Environment struct {
	state *siacore.State

	server   *network.TCPServer
	caughtUp bool // False while downloading blocks.

	// host   *Host
	miner *Miner
	// renter *Renter
	wallet *Wallet

<<<<<<< HEAD
	friends map[string]siacore.CoinAddress
=======
	// Channels for incoming blocks/transactions to be processed
	blockChan       chan siacore.Block
	transactionChan chan siacore.Transaction

	caughtUp bool
>>>>>>> 6cf3b38a
}

// createEnvironment() creates a server, host, miner, renter and wallet and
// puts it all in a single environment struct that's used as the state for the
// main package.
func CreateEnvironment() (e *Environment, err error) {
	e = new(Environment)
	e.blockChan = make(chan siacore.Block, 100)
	e.transactionChan = make(chan siacore.Transaction, 100)
	err = e.initializeNetwork()
	if err != nil {
		return
	}
	e.state = siacore.CreateGenesisState()
	e.wallet = CreateWallet(e.state)
	ROblockChan := (chan<- siacore.Block)(e.blockChan)
	e.miner = CreateMiner(e.state, ROblockChan, e.wallet.SpendConditions.CoinAddress())
	// e.host = CreateHost(e.state)
	// e.renter = CreateRenter(e.state)

	return
}

func (e *Environment) Close() {
	e.server.Close()
}

func (e *Environment) initializeNetwork() (err error) {
	e.server, err = network.NewTCPServer(9988)
	if err != nil {
		return
	}

	// establish an initial peer list
	if err = e.server.Bootstrap(); err != nil {
		fmt.Println(err)
		return
	}

	e.server.Register("AcceptBlock", e.AcceptBlock)
	e.server.Register("AcceptTransaction", e.AcceptTransaction)
	e.server.Register("SendBlocks", e.state.SendBlocks)

	// Get a peer to download the blockchain from.
	randomPeer := e.server.RandomPeer()
	fmt.Println(randomPeer)

	// Download the blockchain, getting blocks one batch at a time until an
	// empty batch is sent.
	go func() {
		e.state.Lock()
		if err := e.state.CatchUp(randomPeer); err != nil {
			fmt.Println("Error during CatchUp:", err)
		}
		e.state.Unlock()
		e.caughtUp = true
	}()

	go e.listen()

	return nil
}

<<<<<<< HEAD
// createEnvironment() creates a server, host, miner, renter and wallet and
// puts it all in a single environment struct that's used as the state for the
// main package.
func CreateEnvironment() (e *Environment, err error) {
	e = new(Environment)
	err = e.initializeNetwork()
	if err != nil {
		return
	}
	e.wallet, err = CreateWallet()
	if err != nil {
		fmt.Println(err)
		return
	}
	e.miner = CreateMiner(e.wallet.SpendConditions.CoinAddress())
	// e.host = CreateHost()
	// e.renter = CreateRenter()

	e.miner.state = e.state
	// e.host.state = e.state
	// e.renter.state = e.state
	e.wallet.state = e.state

	// Create the friends map.
	e.friends = make(map[string]siacore.CoinAddress)

	// Accept blocks in a channel. TODO: MAKE IT A GENERAL CHANNEL.
	go func() {
		for {
			e.AcceptBlock(*<-e.miner.blockChan)
		}
	}()

	return
=======
func (e *Environment) AcceptBlock(b siacore.Block) error {
	e.blockChan <- b
	return nil
>>>>>>> 6cf3b38a
}

func (e *Environment) AcceptTransaction(t siacore.Transaction) error {
	e.transactionChan <- t
	return nil
}

// listen waits until a new block or transaction arrives, then attempts to
// process and rebroadcast it.
func (e *Environment) listen() {
	var err error
	for {
		select {
		case b := <-e.blockChan:
			e.state.Lock()
			err = e.state.AcceptBlock(b)
			e.state.Unlock()
			if err == siacore.BlockKnownErr {
				continue
			} else if err != nil {
				fmt.Println("AcceptBlock Error: ", err)
				if err == siacore.UnknownOrphanErr {
					e.state.Lock()
					err = e.state.CatchUp(e.server.RandomPeer())
					e.state.Unlock()
					if err != nil {
						// Logging
						// fmt.Println(err2)
					}
				}
				continue
			}
			go e.server.Broadcast("AcceptBlock", b, nil)

		case t := <-e.transactionChan:
			e.state.Lock()
			err = e.state.AcceptTransaction(t)
			e.state.Unlock()
			if err != nil {
				fmt.Println("AcceptTransaction Error:", err)
				continue
			}
			go e.server.Broadcast("AcceptTransaction", t, nil)
		}
	}
}<|MERGE_RESOLUTION|>--- conflicted
+++ resolved
@@ -18,15 +18,11 @@
 	// renter *Renter
 	wallet *Wallet
 
-<<<<<<< HEAD
 	friends map[string]siacore.CoinAddress
-=======
+
 	// Channels for incoming blocks/transactions to be processed
 	blockChan       chan siacore.Block
 	transactionChan chan siacore.Transaction
-
-	caughtUp bool
->>>>>>> 6cf3b38a
 }
 
 // createEnvironment() creates a server, host, miner, renter and wallet and
@@ -90,46 +86,9 @@
 	return nil
 }
 
-<<<<<<< HEAD
-// createEnvironment() creates a server, host, miner, renter and wallet and
-// puts it all in a single environment struct that's used as the state for the
-// main package.
-func CreateEnvironment() (e *Environment, err error) {
-	e = new(Environment)
-	err = e.initializeNetwork()
-	if err != nil {
-		return
-	}
-	e.wallet, err = CreateWallet()
-	if err != nil {
-		fmt.Println(err)
-		return
-	}
-	e.miner = CreateMiner(e.wallet.SpendConditions.CoinAddress())
-	// e.host = CreateHost()
-	// e.renter = CreateRenter()
-
-	e.miner.state = e.state
-	// e.host.state = e.state
-	// e.renter.state = e.state
-	e.wallet.state = e.state
-
-	// Create the friends map.
-	e.friends = make(map[string]siacore.CoinAddress)
-
-	// Accept blocks in a channel. TODO: MAKE IT A GENERAL CHANNEL.
-	go func() {
-		for {
-			e.AcceptBlock(*<-e.miner.blockChan)
-		}
-	}()
-
-	return
-=======
 func (e *Environment) AcceptBlock(b siacore.Block) error {
 	e.blockChan <- b
 	return nil
->>>>>>> 6cf3b38a
 }
 
 func (e *Environment) AcceptTransaction(t siacore.Transaction) error {
